--- conflicted
+++ resolved
@@ -1507,15 +1507,11 @@
 	}
 }
 
-<<<<<<< HEAD
-func encodeBigInt(e *encoderBuffer, em *encMode, v reflect.Value) error {
+func encodeBigInt(e *bytes.Buffer, em *encMode, v reflect.Value) error {
 	if em.bigIntConvert == BigIntConvertReject {
 		return &UnsupportedTypeError{Type: typeBigInt}
 	}
 
-=======
-func encodeBigInt(e *bytes.Buffer, em *encMode, v reflect.Value) error {
->>>>>>> 92fdcbb6
 	vbi := v.Interface().(big.Int)
 	sign := vbi.Sign()
 	bi := new(big.Int).SetBytes(vbi.Bytes()) // bi is absolute value of v
